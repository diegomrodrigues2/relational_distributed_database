--- conflicted
+++ resolved
@@ -526,25 +526,8 @@
         return replication_pb2.KeyList(keys=keys)
 
     def GetNodeInfo(self, request, context):
-<<<<<<< HEAD
-        """Return basic node metrics."""
-        uptime = int(time.time() - self._node.start_time)
-        hints_cnt = sum(len(v) for v in self._node.hints.values())
-        return replication_pb2.NodeInfoResponse(
-            node_id=self._node.node_id,
-            status="running",
-            cpu=0.0,
-            memory=0.0,
-            disk=0.0,
-            uptime=uptime,
-            replication_log_size=len(self._node.replication_log),
-            hints_count=hints_cnt,
-        )
-=======
         """Return information about this node."""
         return self._node.get_node_info()
->>>>>>> 49a80f63
-
 
 class HeartbeatService(replication_pb2_grpc.HeartbeatServiceServicer):
     """Simple heartbeat service used for peer liveness checks."""
