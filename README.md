--- conflicted
+++ resolved
@@ -615,18 +615,14 @@
 - node2: [http://localhost:8002](http://localhost:8002) (gRPC `50052`)
 - node3: [http://localhost:8003](http://localhost:8003) (gRPC `50053`)
 
-<<<<<<< HEAD
 The registry service listens on port `9100`.
 
 Stopping the container (for example with `docker stop`) sends `SIGTERM` to the
 process. `start_node.py` registers a handler for this signal so each node
 finishes background tasks and shuts down cleanly.
-=======
+
 Need more nodes? Duplicate the service definition or scale it with:
 
 ```bash
 docker compose up --scale node=4
-```
-
-The registry service listens on [http://localhost:9100](http://localhost:9100).
->>>>>>> fdda2f3c
+```