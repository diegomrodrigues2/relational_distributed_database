--- conflicted
+++ resolved
@@ -167,7 +167,6 @@
   return node;
 };
 
-<<<<<<< HEAD
 export const getWalEntries = async (nodeId: string): Promise<WALEntry[]> => {
   const data = await fetchJson<{ entries: any[] }>(
     `/nodes/${encodeURIComponent(nodeId)}/wal`,
@@ -218,7 +217,7 @@
     value: e.value,
     vectorClock: e.vector_clock ?? {},
   }));
-=======
+
 export const checkHotPartitions = async (): Promise<void> => {
   await fetchJson<{ status: string }>('/cluster/actions/check_hot_partitions', {
     method: 'POST',
@@ -248,5 +247,4 @@
   await fetchJson<{ status: string }>('/cluster/actions/rebalance', {
     method: 'POST',
   });
->>>>>>> 92250e40
 };