
export enum NodeStatus {
  LIVE = 'LIVE',
  SUSPECT = 'SUSPECT',
  DEAD = 'DEAD',
}

export interface Node {
  id: string;
  address: string;
  status: NodeStatus;
  uptime: string;
  cpuUsage: number;
  memoryUsage: number;
  diskUsage: number;
  dataLoad: number; // in GB
  replicationLogSize: number;
  hintsCount: number;
  isCompacting?: boolean;
}

export interface Partition {
  id:string;
  primaryNodeId: string;
  replicaNodeIds: string[];
  keyRange: [string, string];
  size: number; // in GB
  itemCount: number;
  operationCount: number;
}

export interface MetricPoint {
  time: string;
  value: number;
}

export interface UserRecord {
  partitionKey: string;
  clusteringKey?: string;
  value: string; // free form text
}

export interface ClusterConfig {
    consistencyMode: 'lww' | 'vector' | 'crdt';
    replicationFactor: number;
    writeQuorum: number;
    readQuorum: number;
    partitionStrategy: 'hash' | 'range';
    partitionsPerNode?: number;
    topology: 'all-to-all' | 'ring' | 'star' | 'custom';
    maxTransferRate?: number; // in bytes/sec
    antiEntropyInterval: number; // in seconds
    maxBatchSize: number;
    heartbeatInterval: number; // in seconds
    heartbeatTimeout: number; // in seconds
    hintedHandoffInterval: number; // in seconds
}

export interface HotspotPartition {
    id: string;
    operationCount: number;
    averageOps: number;
}

export interface HotspotKey {
    key: string;
    frequency: number;
}

export interface HotspotInfo {
    hotPartitions: HotspotPartition[];
    hotKeys: HotspotKey[];
}

export interface ReplicationStatus {
    nodeId: string;
    replicationLogSize: number;
    lastSeen: { [nodeId: string]: number };
    hints: { [nodeId: string]: number };
}

export interface WALEntry {
    type: 'PUT' | 'DELETE';
    key: string;
    value?: string;
    vectorClock: { [nodeId: string]: number };
}

export interface StorageEntry {
    key: string;
    value: string;
    vectorClock: { [nodeId: string]: number };
}

export interface SSTableInfo {
    id: string;
    level: number;
    size: number; // in KB
    itemCount: number;
    keyRange: [string, string];
}

export interface TransactionInfo {
<<<<<<< HEAD
    node: string;
    txId: string;
=======
    nodeId: string;
    txIds: string[];
>>>>>>> 356c8bde
}<|MERGE_RESOLUTION|>--- conflicted
+++ resolved
@@ -101,11 +101,6 @@
 }
 
 export interface TransactionInfo {
-<<<<<<< HEAD
     node: string;
     txId: string;
-=======
-    nodeId: string;
-    txIds: string[];
->>>>>>> 356c8bde
 }