import json
import random
from database.clustering.partitioning import compose_key


COLORS = ["red", "blue", "green", "yellow", "purple"]

LANGS = ["en", "es", "pt", "de"]


def generate_index_items(num: int = 10):
    """Yield keys and JSON values with a random color field."""
    for i in range(1, num + 1):
        key = f"p{i}"
        value = json.dumps({"color": random.choice(COLORS)})
        yield key, value


def generate_hash_items(num: int = 10):
    """Yield simple key/value pairs."""
    for i in range(1, num + 1):
        yield f"k{i}", f"v{i}"


def generate_range_items(num: int = 10):
    """Yield composed keys suitable for range partitioning."""
    for i in range(1, num + 1):
        letter = chr(ord('a') + (i - 1) % 26)
        yield compose_key(letter, str(i)), f"v{i}"


<<<<<<< HEAD
def generate_session_data(num: int = 10):
    """Yield session_id and JSON-encoded user preference records."""
    for i in range(1, num + 1):
        session_id = f"s{i}"
        user = f"user{i}"
        prefs = {
            "theme": random.choice(COLORS),
            "lang": random.choice(LANGS),
        }
        yield session_id, json.dumps({"user": user, "prefs": prefs})
=======
PREFERENCES = [
    "sports",
    "movies",
    "music",
    "travel",
    "tech",
    "fashion",
]


def generate_recommendation_data(num: int = 10):
    """Yield user IDs mapped to preference vectors and recent items."""
    for i in range(1, num + 1):
        user_id = f"u{i}"
        pref = random.choice(PREFERENCES)
        recent = random.sample(range(100), k=3)
        value = json.dumps({"preference": pref, "recent": recent})
        yield user_id, value
>>>>>>> a83aca17
<|MERGE_RESOLUTION|>--- conflicted
+++ resolved
@@ -29,7 +29,6 @@
         yield compose_key(letter, str(i)), f"v{i}"
 
 
-<<<<<<< HEAD
 def generate_session_data(num: int = 10):
     """Yield session_id and JSON-encoded user preference records."""
     for i in range(1, num + 1):
@@ -40,7 +39,7 @@
             "lang": random.choice(LANGS),
         }
         yield session_id, json.dumps({"user": user, "prefs": prefs})
-=======
+
 PREFERENCES = [
     "sports",
     "movies",
@@ -58,5 +57,4 @@
         pref = random.choice(PREFERENCES)
         recent = random.sample(range(100), k=3)
         value = json.dumps({"preference": pref, "recent": recent})
-        yield user_id, value
->>>>>>> a83aca17
+        yield user_id, value